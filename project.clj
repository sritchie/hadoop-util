<<<<<<< HEAD
(defproject hadoop-util "0.2.2-SNAPSHOT"
=======
(defproject hadoop-util "0.2.2"
>>>>>>> a693f366
  :description "Hadoop utilities that we've found useful."
  :dependencies [[org.clojure/clojure "1.3.0"]]
  :dev-dependencies [[swank-clojure "1.4.0-SNAPSHOT"]
                     [org.apache.hadoop/hadoop-core "0.20.2-dev"]
                     [lein-marginalia "0.6.0"]
                     [lein-midje "1.0.3"]
                     [midje "1.2.0"]])<|MERGE_RESOLUTION|>--- conflicted
+++ resolved
@@ -1,8 +1,4 @@
-<<<<<<< HEAD
-(defproject hadoop-util "0.2.2-SNAPSHOT"
-=======
-(defproject hadoop-util "0.2.2"
->>>>>>> a693f366
+(defproject hadoop-util "0.2.3-SNAPSHOT"
   :description "Hadoop utilities that we've found useful."
   :dependencies [[org.clojure/clojure "1.3.0"]]
   :dev-dependencies [[swank-clojure "1.4.0-SNAPSHOT"]
